--- conflicted
+++ resolved
@@ -1,13 +1,9 @@
 from django.test import TestCase
 from django.test.client import Client
 from django.contrib.auth.models import User
-<<<<<<< HEAD
-from mock import patch
-=======
 from util.testing import UrlResetMixin
 from mock import patch
 
->>>>>>> ea31b17d
 
 class AutoAuthEnabledTestCase(UrlResetMixin, TestCase):
     """
@@ -28,13 +24,8 @@
         """
         Test that user gets created when visiting the page.
         """
-<<<<<<< HEAD
 
-        url = '/auto_auth'
-        self.client.get(url)
-=======
         self.client.get(self.url)
->>>>>>> ea31b17d
 
         qset = User.objects.all()
 
@@ -51,18 +42,8 @@
         randint.return_value = 1
         self.client.get(self.url)
 
-<<<<<<< HEAD
-        url = '/auto_auth'
-
-        # hit the url a few times. Mathematically, is much more efficient
-        # to hit the site many many times, and have a smaller MAX user
-        # count, but it is the GET request that actually takes a lot of time.
-        for i in range(200):
-            self.client.get(url)
-=======
         randint.return_value = 2
         self.client.get(self.url)
->>>>>>> ea31b17d
 
         qset = User.objects.all()
 
